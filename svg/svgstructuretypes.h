#pragma once


#include <memory>
#include <vector>
#include <map>
#include <unordered_map>
#include <cstdint>		// uint8_t, etc
#include <cstddef>		// nullptr_t, ptrdiff_t, size_t

#include "maths.h"

#include "svgdatatypes.h"

#include "irendersvg.h"
#include "uievent.h"



<<<<<<< HEAD

//
// These are various routines that help manipulate the BLRect
// structure.  Finding corners, moving, query containment
// scaling, merging, expanding, and the like

namespace waavs {
    inline double right(const BLRect& r) { return r.x + r.w; }
    inline double left(const BLRect& r) { return r.x; }
    inline double top(const BLRect& r) { return r.y; }
    inline double bottom(const BLRect& r) { return r.y + r.h; }
    inline BLPoint center(const BLRect& r) { return { r.x + (r.w / 2),r.y + (r.h / 2) }; }

    inline void moveBy(BLRect& r, double dx, double dy) { r.x += dx; r.y += dy; }
    inline void moveBy(BLRect& r, const BLPoint& dxy) { r.x += dxy.x; r.y += dxy.y; }


    inline bool containsRect(const BLRect& a, double x, double y)
    {
        return (x >= a.x && x < a.x + a.w && y >= a.y && y < a.y + a.h);
    }

    inline bool containsRect(const BLRect& a, const BLPoint& pt)
    {
        return containsRect(a, pt.x, pt.y);
    }

    // Expand the size of the rectangle such that the supplied point
    // is contained within the new rectangle
    inline BLRect mergeRect(const BLRect& a, const BLPoint& b) {
        double x0 = min(a.x, b.x);
        double y0 = min(a.y, b.y);
        double x1 = max(a.x + a.w, b.x);
        double y1 = max(a.y + a.h, b.y);

        return BLRect( x0, y0, x1-x0, y1-y0 );
    }
    // Expand the size of the rectangle such that the supplied rectangle
    // is contained within the new rectangle
    inline BLRect mergeRect(const BLRect& a, const BLRect& b) {
        double x0 = min(a.x, b.x);
        double y0 = min(a.y, b.y);
        double x1 = max(a.x + a.w, b.x + b.w);
        double y1 = max(a.y + a.h, b.y + b.h);
        return BLRect( x0, y0, x1-x0, y1-y0 );
    }

    inline void expandRect(BLRect& a, const BLPoint& b) { a = mergeRect(a, b); }
    inline void expandRect(BLRect& a, const BLRect& b) { a = mergeRect(a, b); }
}

=======
>>>>>>> 8809e481
namespace waavs {
    // Experimental
    struct IPlaceable
    {
        bool fAutoMoveToFront{ false };


        void autoMoveToFront(bool b) { fAutoMoveToFront = b; }
        bool autoMoveToFront() const { return fAutoMoveToFront; }

        virtual BLRect frame() const = 0;
        virtual BLRect getBBox() const = 0;

        virtual bool contains(double x, double y)
        {
            return containsRect(frame(), x, y);
        }

        virtual void gainFocus() { ; }
        virtual void loseFocus(double x, double y) { ; }

        virtual void moveTo(double x, double y) = 0;
        virtual void moveBy(double dx, double dy) {
            moveTo(frame().x + dx, frame().y + dy);
        }

        virtual void mouseEvent(const MouseEvent& e) { return; }
        virtual void keyEvent(const KeyboardEvent& e) { return; }
    };


}

namespace waavs {
    // Something that can be drawn in the user interface
    struct IViewable : public IPlaceable, public ISVGDrawable
    {
        std::string fName{};

        void name(const ByteSpan& aname) { if (!aname) return;  fName = toString(aname); }
        void name(const char* aname) { fName = aname; }
        void name(const std::string& aname) { fName = aname; }
        const std::string& name() const { return fName; }
    };
}


namespace waavs {
    struct IAmGroot;    // forward declaration

    struct SVGObject
    {
    protected:
        IAmGroot* fRoot{ nullptr };
        bool fNeedsBinding{ false };

    public:
        BLVar fVar{};


        SVGObject(IAmGroot* root) :fRoot(root) {}

        SVGObject() = delete;
        SVGObject(const SVGObject& other) = delete;
        SVGObject& operator=(const SVGObject& other) = delete;


        virtual ~SVGObject() = default;


        bool needsBinding() const { return fNeedsBinding; }
        void needsBinding(bool needsIt) { fNeedsBinding = needsIt; }

        IAmGroot* root() const { return fRoot; }

        virtual void bindToGroot(IAmGroot* groot) { fRoot = groot; } // { fRoot = groot; bindSelfToGroot(groot); }

        // sub-classes should return something interesting as BLVar
        // This can be used for styling, so images, colors, patterns, gradients, etc
        virtual const BLVar& getVariant()
        {
            return fVar;
        }


    };

    struct SVGViewable : public SVGObject, public IViewable, public XmlAttributeCollection
    {
        bool fIsVisible{ true };
        std::string fId{};      // The id of the element

        
        
        SVGViewable(IAmGroot* groot) :SVGObject(groot) {}

        const std::string& id() const { return fId; }
        void id(const std::string& aid) { fId = aid; }
        
        
        const bool visible() const { return fIsVisible; }
        void visible(bool visible) { fIsVisible = visible; }

        // ISVGDrawable
        void draw(IRenderSVG* ctx) override {  return; }

        // IPlaceable
        BLRect frame() const override { return BLRect(); }
        BLRect getBBox() const override { return BLRect{}; }
        
        void moveTo(double x, double y) override { ; }
        void mouseEvent(const MouseEvent& e) override { return; }
        

        virtual void loadSelfFromXmlElement(const XmlElement& elem)
        {
            ;
        }

        virtual void loadFromXmlElement(const XmlElement& elem)
        {
            scanAttributes(elem.data());
            name(elem.name());
            
            auto idchunk = getAttribute("id");
            if (idchunk)
                id(std::string(idchunk.fStart, idchunk.fEnd));

            loadSelfFromXmlElement(elem);
        }
        
        virtual void loadFromXmlIterator(XmlElementIterator& iter)
        {
            loadFromXmlElement(*iter);
            iter++;
        }
    };

    // Interface Am Graphics Root (IAmGroot) 
    // Core interface to hold document level state, primarily
    // for the purpose of looking up nodes, but also for style sheets
    struct IAmGroot
    {
        virtual std::shared_ptr<SVGViewable> getElementById(const std::string& name) = 0;
        virtual std::shared_ptr<SVGViewable> findNodeByHref(const ByteSpan& href) = 0;
        virtual std::shared_ptr<SVGViewable> findNodeByUrl(const ByteSpan& inChunk) = 0;
        virtual ByteSpan findEntity(const std::string& name) = 0;

        virtual FontHandler* fontHandler() const = 0;

        virtual std::shared_ptr<CSSStyleSheet> styleSheet() = 0;
        virtual void styleSheet(std::shared_ptr<CSSStyleSheet> sheet) = 0;

        virtual void addDefinition(const std::string& name, std::shared_ptr<SVGViewable> obj) = 0;
        virtual void addEntity(const std::string& name, ByteSpan expansion) = 0;

        virtual std::string systemLanguage() { return "en"; } // BUGBUG - What a big cheat!!

        virtual double canvasWidth() const = 0;
        virtual double canvasHeight() const = 0;
        
        virtual double dpi() const = 0;
        virtual void dpi(const double d) = 0;
    };

}



namespace waavs {


    // SVGVisualProperty
    // This is meant to be the base class for things that are optionally
    // used to alter the graphics context.
    // If isSet() is true, then the drawSelf() is called.
    // sub-classes should override drawSelf() to do the actual drawing
    //
    // This is used for things like; Paint, Transform, Miter, etc.
    //
    struct SVGVisualProperty : public SVGObject
    {
        bool fAutoDraw{ true };
        bool fIsSet{ false };
        ByteSpan fRawValue;

        SVGVisualProperty(IAmGroot* groot) :SVGObject(groot), fIsSet(false) {}

        SVGVisualProperty(const SVGVisualProperty& other) = delete;
        SVGVisualProperty& operator=(const SVGVisualProperty& rhs) = delete;


        void set(const bool value) { fIsSet = value; }
        bool isSet() const { return fIsSet; }

		void autoDraw(bool value) { fAutoDraw = value; }
		bool autoDraw() const { return fAutoDraw; }
        
        const ByteSpan& rawValue() const { return fRawValue; }

        virtual bool loadSelfFromChunk(const ByteSpan& chunk)
        {
            return true;
        }

        bool loadFromChunk(const ByteSpan& inChunk)
        {
            fRawValue = chunk_trim(inChunk, xmlwsp);
            if (!fRawValue)
            {
                set(false);
                return false;
            }

            return loadSelfFromChunk(fRawValue);
        }

        virtual void update() { ; }
        
        // Apply propert to the context conditionally
        virtual void drawSelf(IRenderSVG* ctx)
        {
            ;
        }

        virtual void draw(IRenderSVG* ctx)
        {
            //printf("SVGVisualProperty::draw == ");
            //printChunk(fRawValue);

            if (isSet())
                drawSelf(ctx);
        }

    };

    static std::map<std::string, std::function<std::shared_ptr<SVGVisualProperty>(const ByteSpan&)>> gSVGAttributeCreation;
    static std::map<std::string, std::function<std::shared_ptr<SVGVisualProperty>(IAmGroot* aroot, const XmlAttributeCollection&)>> gSVGPropertyCreation;
    
	static void registerSVGAttribute(const std::string& name, std::function<std::shared_ptr<SVGVisualProperty>(const ByteSpan&)> func)
	{
		gSVGAttributeCreation[name] = func;
	}
    
}



namespace waavs {
    //
    // SVGVisualNode
    // This is any object that will change the state of the rendering context
    // that's everything from paint that needs to be applied, to geometries
    // that need to be drawn, to line widths, text alignment, and the like.
    // Most things, other than basic attribute type, will be a sub-class of this
    struct SVGVisualNode : public SVGViewable
    {
        // Xml Node stuff
        std::unordered_map<std::string, std::shared_ptr<SVGVisualProperty>> fVisualProperties{};

        bool fIsStructural{ true };


        BLMatrix2D fTransform{};
		BLMatrix2D fTransformInverse{};
        bool fHasTransform{ false };
        

        SVGVisualNode(IAmGroot* aroot)
            : SVGViewable(aroot)
        {
            needsBinding(true);
        }

        SVGVisualNode(const SVGVisualNode& other) = delete;
        SVGVisualNode& operator=(const SVGVisualNode& rhs) = delete;

        // signal all properties they should
        // update themselves
        virtual void updateProperties()
        {
            for (auto& prop : fVisualProperties)
            {
                prop.second->update();
            }
        }
        
        virtual void updateSelf()
        {
            ;
        }
        
        void update() override
        {
            updateProperties();
            updateSelf();
        }

        bool isStructural() const { return fIsStructural; }
        void isStructural(bool aStructural) { fIsStructural = aStructural; }


        void moveTo(double x, double y) override
        {
            // BUGBUG - this moveTo should not do this transform??
            // should move the frame??
            //fTransform.reset();
            fTransform.translate(x, y);
        }

        bool contains(double x, double y) override
        {
            BLPoint localPoint(x, y);

            // check to see if we have a transform property
            // if we do, transform the points through that transform
            // then check to see if the point is inside the transformed path
            if (fHasTransform)
            {
                // get the inverse transform
                auto inverse = fTransform;
                inverse.invert();
                localPoint = inverse.mapPoint(localPoint);
            }

			return containsRect(frame(), localPoint);
        }
        
        virtual SVGVisualNode* nodeAt(double x, double y)
        {
            if (contains(x, y))
                return this;

            return nullptr;
        }

        virtual void bindPropertiesToGroot(IAmGroot* groot)
        {
            // This requires lookups, so if we don't have a root()
            // we need to return immediately
            // Maybe this should occur in bind to groot?
            if (nullptr == groot) {
                printf("SVGVisualNode::bindPropertiesToGroot, ERROR - NO ROOT()\n");
                return;
            }
            
            
            // Handle the class attribute if there is one
            // The class attribute can be a whitespace separated list
            // of class names, so we need to lookup each selector
            // and turn whatever we find there into an attribute list
            // and load them.
            // BUGBUG - need to parse full class selector
            // Assume multiple simple words for a first go
            ByteSpan classChunk = getAttribute("class");
            while (classChunk)
            {
                // peel a word off the front
                auto aWord = chunk_token(classChunk, xmlwsp);
                auto classId = toString(aWord);

                auto csel = root()->styleSheet()->getClassSelector(classId);
                if (csel != nullptr)
                {
                    loadVisualProperties(csel->attributes());
				}
                else {
                    printf("SVGVisualNode::bindPropertiesToGroot, ERROR - NO CLASS SELECTOR FOR %s\n", classId.c_str());
                }
            }
            
            
            // See if there's an element selector for the current element
            // Deal with any more attributes that need special handling
            // BUGBUG - This came from SetCommonVisualProperties, 
            // so put it back there if this doesn't work out
            if (!name().empty())
            {
                auto esel = root()->styleSheet()->getElementSelector(name());
                if (esel != nullptr)
                {
                    loadVisualProperties(esel->attributes());
                }
            }
            
            // Check for id selector if we have one
            // These
			auto id = getAttribute("id");
			if (id)
			{
				auto idsel = root()->styleSheet()->getIDSelector(toString(id));
				if (idsel != nullptr)
				{
					loadVisualProperties(idsel->attributes());
				}
			}
            
            
            // Bind all the accumulated visual properties
			for (auto& prop : fVisualProperties)
			{
				prop.second->bindToGroot(groot);
			}
        }
        
        void bindToGroot(IAmGroot* groot) override
        {
            fRoot = groot;
            bindPropertiesToGroot(groot);
            needsBinding(false);
        }

        std::shared_ptr<SVGVisualProperty> getVisualProperty(const std::string& name)
        {
            auto it = fVisualProperties.find(name);
            if (it != fVisualProperties.end())
                return it->second;

            return nullptr;
        }

        //
        // setAttribute
        // 
        // Allows setting any attribute on the element
        // The 'name', is the name of the attribute to be set
        // the 'value', is a span, that contains a raw string to be parsed to set the value
        //
        virtual void setAttribute(const std::string& name, const ByteSpan& value)
        {
            // If the value is nothing, then don't set it
            if (!value)
                return;
            
            if (gSVGAttributeCreation.find(name) != gSVGAttributeCreation.end())
            {
                auto prop = gSVGAttributeCreation[name](value);
                if (prop)
                {
                    fVisualProperties[name] = prop;
                }
            }
        }

        //
        // loadVisualProperties
        // 
        // This might be called multiple times on an element
        // once for the regular attributes
        // a second time for attributes hidden in a 'style' attribute
        //
        virtual void loadVisualProperties(const XmlAttributeCollection & attrCollection)
        {
            ByteSpan display = attrCollection.getAttribute("display");
            if (display)
            {
                display = chunk_trim(display, xmlwsp);

                if (display == "none")
                    visible(false);
            }

            if (attrCollection.getAttribute("transform"))
            {
                fHasTransform = parseTransform(attrCollection.getAttribute("transform"), fTransform);
                if (fHasTransform)
                {
                    // create the inverse transform for subsequent
                    // UI interaction
                    fTransformInverse = fTransform;
					fTransformInverse.invert();
                }
            }
            
            // Run through the attributes passed in 
            // add them into our attributes 
            for (auto& attr : attrCollection.fAttributes)
            {
				setAttribute(attr.first, attr.second);
            }

			// BUGBUG - this is a hack to get the fill and stroke
            // It needs to go deeper and get the color attribute that's from the tree
            // where the current node is just the latest.
            // if there is a stroke attribute with a value of 'currentColor', then look
			// for a 'color' attribute, and set the stroke color to that value
			auto strokeColor = attrCollection.getAttribute("stroke");
            auto fillColor = attrCollection.getAttribute("fill");
            if (strokeColor && (strokeColor == "currentColor"))
            {
                auto colorValue = attrCollection.getAttribute("color");
                if (colorValue)
                {
                    setAttribute("stroke", colorValue);
                }
            }
        }
        
        // Assuming we've already scanned our attributes
        // do further processing with them
        void setCommonVisualProperties()
        {
            // BUGBUG - need to decide order of precedence for presentation attributes
            // load the common stuff that doesn't require
            // any additional processing
            loadVisualProperties(*this);

            
            // Handle the inline style attribute separately by turning
            // it into an XmlAttributeCollection, and processing the same
            // as the other attributes.
            // Anything in the 'style' attribute supersedes any values that
            // were in presentation attributes

            ByteSpan styleChunk = getAttribute("style");

            if (styleChunk) {
				XmlAttributeCollection styleAttributes;

                parseStyleAttribute(styleChunk, styleAttributes);
				loadVisualProperties(styleAttributes);
            }
            
        }


        // Contains styling attributes
        virtual void applyAttributes(IRenderSVG* ctx)
        {
            // Apply transform if it's not the identity transform
            if (fHasTransform)  //fTransform.type() != BL_MATRIX2D_TYPE_IDENTITY)
                ctx->applyTransform(fTransform);

            // BUGBUG - It might be useful to pass in the visual object
            // as additional context for attributes such as gradients
            // that might need that
            for (auto& prop : fVisualProperties) {
				if (prop.second->autoDraw() && prop.second->isSet())
                    prop.second->draw(ctx);
            }
        }




        virtual void drawSelf(IRenderSVG* ctx)
        {
            ;
        }

        void draw(IRenderSVG* ctx) override
        {
            //printf("SVGVisualNode::draw(%s)\n", id().c_str());
            
            if (!visible())
                return;

            ctx->push();

            
            // Do the actual drawing
            applyAttributes(ctx);
            drawSelf(ctx);
            
            ctx->pop();
        }

        void loadFromXmlElement(const XmlElement & elem) override
        {
			SVGViewable::loadFromXmlElement(elem);

			setCommonVisualProperties();
        }
        


        void mouseEvent(const MouseEvent& e) override
        {
          ; // do nothing by default
        }

    };
}



namespace waavs {
    // compound node creation dispatch - 'g', 'symbol', 'pattern', 'linearGradient', 'radialGradient', 'conicGradient', 'image', 'style', 'text', 'tspan', 'use'
    static std::map<std::string, std::function<std::shared_ptr<SVGVisualNode>(IAmGroot* aroot, XmlElementIterator& iter)>> gSVGGraphicsElementCreation{};

    // Geometry node creation dispatch
    static std::map<std::string, std::function<std::shared_ptr<SVGVisualNode>(IAmGroot* root, const XmlElement& elem)>> gShapeCreationMap{};
}


namespace waavs {



    //================================================
    // SVGGraphicsElement
    //================================================
    struct SVGGraphicsElement : public SVGVisualNode
    {
        static constexpr int BUILD_STATE_INITIAL = 0;
        static constexpr int BUILD_STATE_OPEN = 1;
        static constexpr int BUILD_STATE_CLOSE = 2;


        std::shared_ptr<SVGGraphicsElement> fParent{ nullptr };
        std::vector<std::shared_ptr<SVGVisualNode>> fNodes{};

        int buildState = BUILD_STATE_OPEN;
        
        // Dealing with a cached image
        bool fUseCacheIsolation{ false };
        bool fImageIsCached{ false };
        BLRect fBBox{};
        BLImage fCachedImage{};
        double fOpacity{ 1.0 };

        
        SVGGraphicsElement(IAmGroot* aroot)
            :SVGVisualNode(aroot) {}


		// Return a reference to the cached image if it exists
        // Function returns 'true' when the image cache is active
        // and returns 'false' when the image cache is not used
        virtual bool getCachedImage(BLImage& img) const
        {
			if (!fImageIsCached)
				return false;
            
			img = fCachedImage;
			return true;
        }
        
        virtual void bindChildrenToGroot(IAmGroot* groot)
        {
			for (auto& node : fNodes)
			{
				node->bindToGroot(groot);
			}
        }
        
        virtual void bindSelfToGroot(IAmGroot* groot)
        {
            // don't do anything by default
        }
        
        // For compound nodes (which have children) we want to 
        // do the base stuff (binding properties) then bind the children
		// If you sub-class this, you should call this first
        // then do your own thing.  We don't want to call a 'bindSelfToGroot'
        // here, because that complicates the interactions and sequences of things
        // so just override bindToGroot
        void bindToGroot(IAmGroot* groot) override
        {
			SVGVisualNode::bindToGroot(groot);
            bindChildrenToGroot(groot);
            
            bindSelfToGroot(groot);

            // Do the image cache thing if necessary
            auto opacity = getVisualProperty("opacity");
            if (opacity)
            {
                BLResult res = opacity->getVariant().toDouble(&fOpacity);

                if (fUseCacheIsolation)
                {
                    drawIntoCache();
                }

            }
        }


        const BLVar& getVariant() override
        {
            // if our variant is null
            // traverse down our fNodes, until we find
            // something that reports other than null
            // and return that.
            if (fVar.isNull())
            {
                for (auto& node : fNodes)
                {
                    auto& var = node->getVariant();
                    if (!var.isNull())
                    {
                        return node->getVariant();
                    }
                }
            }

            return fVar;
        }

        BLRect frame() const override
        {
            BLRect extent{};
            bool firstOne = true;

            // traverse the graphics
            // expand bounding box to include their frames, without alternation
            for (auto& g : fNodes)	// std::shared_ptr<IGraphic> g
            {
                if (firstOne) {
                    extent = g->frame();
                    firstOne = false;
                }
                else {
                    expandRect(extent, g->frame());
                }
            }

            return extent;
        }


        // Find the topmost node at a given position
        SVGVisualNode* nodeAt(double x, double y) override
        {
            // traverse through windows in reverse order
            // return when one of them contains the mouse point
            std::vector<std::shared_ptr<SVGVisualNode> >::reverse_iterator rit = fNodes.rbegin();
            for (rit = fNodes.rbegin(); rit != fNodes.rend(); ++rit)
            {
                // if the node is not visible, skip it
                if (!(*rit)->visible())
                    continue;

                auto anode = (*rit)->nodeAt(x, y);
                if (anode != nullptr)
                {
                    // If the node does not have an ID, then return the containing node
                    // instead
                    if (anode->id() == "")
                        return this;

                    return anode;
                }
            }

            // if the coordinates don't match one of our children
            // then if we're a container, return ourselves, if the
            // we contain the coordinates, otherwise return null
            if (contains(x, y))
                return this;
            else
                return nullptr;
        }

        void updateSelf() override
        {
			for (auto& node : fNodes)
			{
				node->update();
			}
        }
        
        virtual void drawChildren(IRenderSVG* ctx)
        {
			for (auto& node : fNodes) {
				node->draw(ctx);
			}
        }
        
        virtual void drawIntoCache()
        {
            // get the bounding box to determine how big
            // the cache should be
            fBBox = frame();
            int iWidth = (int)fBBox.w;
            int iHeight = (int)fBBox.h;

            // Create a new image with the same size as the bounding box
            fCachedImage.create(iWidth, iHeight, BLFormat::BL_FORMAT_PRGB32);

            // Create the drawing context to go with the cache
            IRenderSVG cachectx(root()->fontHandler());
            cachectx.begin(fCachedImage);
            cachectx.clearAll();
            //cachectx.fillAll(BLRgba32(0xFFffffffu));
            cachectx.setCompOp(BL_COMP_OP_SRC_COPY);
            cachectx.noStroke();
            cachectx.translate(-fBBox.x, -fBBox.y);


            // Render out content into the backing buffer
            fImageIsCached = false;
            SVGGraphicsElement::draw(&cachectx);
            fImageIsCached = true;
            
            cachectx.flush();
        }
        
        void draw(IRenderSVG *ctx) override
        {
            if (!visible())
                return;

            ctx->push();
            
            if (fUseCacheIsolation && fImageIsCached && !fCachedImage.empty())
            {
                ctx->setGlobalAlpha(fOpacity);
                ctx->blitImage(fBBox, fCachedImage);
            }
            else {
                applyAttributes(ctx);
                drawSelf(ctx);

                drawChildren(ctx);
            }
            
            ctx->pop();
        }
    
        virtual bool addNode(std::shared_ptr < SVGVisualNode > node)
        {
            if (node == nullptr)
                return false;

            if (!node->id().empty())
                root()->addDefinition(node->id(), node);
            
            if (node->isStructural()) {
                fNodes.push_back(node);
            }

            return true;
        }

        virtual void loadSelfClosingNode(const XmlElement& elem)
        {
            //printf("SVGGraphicsElement::loadSelfClosingNode: \n");

            auto it = gShapeCreationMap.find(elem.name());
            if (it != gShapeCreationMap.end())
            {
                auto node = it->second(root(), elem);
                addNode(node);
            }
            else {
                printf("SVGGraphicsElement::loadSelfClosingNode UNKNOWN[%s]\n", elem.name().c_str());
                //printXmlElement(elem);
            }
        }


        virtual void loadContentNode(const XmlElement& elem)
        {
            //printf("SVGCompountNode::loadContentNode\n");
            //printXmlElement(elem);
            // Do something with content nodes	
        }

        virtual void loadCDataNode(const XmlElement& elem)
        {
            //printf("SVGGraphicsElement::loadCDataNode\n");
            //printXmlElement(elem);
            // Do something with CDATA nodes
        }

        virtual void loadComment(const XmlElement& elem)
        {
			//printf("SVGGraphicsElement::loadComment\n");
			//printXmlElement(elem);
			// Do something with comments
        }
        
        virtual  void loadCompoundNode(XmlElementIterator& iter)
        {
            const XmlElement& elem = *iter;

            // Add a child, and call loadIterator
            // If the name of the element is found in the map,
            // then create a new node of that type and add it
            // to the list of nodes.
			auto aname = elem.name();
			auto it = gSVGGraphicsElementCreation.find(aname);
            if (it != gSVGGraphicsElementCreation.end())
            {
                //auto& func = gSVGGraphicsElementCreation[aname];
                //auto node = func(root(), iter);
                auto node = it->second(root(), iter);
                addNode(node);
            }
            else {
                printf("SVGGraphicsElement::loadCompoundNode == UNKNOWN ==> '%s'\n", aname.c_str());
                //printXmlElement(elem);
                auto node = gSVGGraphicsElementCreation["g"](root(), iter);
                // don't add the node to the tree as we don't
                // know what it is, so ignore it
                //addNode(node);
            }
        }



        virtual void loadFromXmlIterator(XmlElementIterator& iter) override
        {
            // First, loadFromXmlElement because we're sitting on our opening element
            // and we need to gather our own attributes
            loadFromXmlElement(*iter);


            buildState = BUILD_STATE_OPEN;

            while (iter && (buildState != BUILD_STATE_CLOSE))
            {
                // move iterator forward to get to next item
                iter++;

                const XmlElement& elem = *iter;

                // BUGBUG - debug
                //printXmlElement(elem);

                if (!elem)
                    break;

                // Skip over these node types we don't know how to process


                switch (buildState)
                {
                    // We are in an open element.  There are a couple of actions
                    // that are valid from here
                    // 1) We get another open - add a child, call loadIterator
                    // 2) We get a self closing - add a child, call loadXmlElement
                    // 3) We get a close - close the current element
                    // 4) anything else, just ignore it
                case BUILD_STATE_OPEN:
                {
                    if (elem.isSelfClosing()) {
                        loadSelfClosingNode(elem);
                    }
                    else if (elem.isStart())
                    {
                        loadCompoundNode(iter);
                    }
                    else if (elem.isEnd())
                    {
                        // Close the current element
                        buildState = BUILD_STATE_CLOSE;
                        //loadEndTag(elem);
                    }
                    else if (elem.isContent())
                    {
                        loadContentNode(elem);
                    }
                    else if (elem.isCData())
                    {
                        loadCDataNode(elem);
                    }
					else if (elem.isComment())
					{
						loadComment(elem);
					}
                    else
                    {
                        // Ignore anything else
                        printf("SVGGraphicsElement::loadFromXmlIterator ==> IGNORING: %s\n", elem.name().c_str());
                        //printXmlElement(elem);
                    }
                }
                break;

                }	// end of switch


            }
        }

    };
}<|MERGE_RESOLUTION|>--- conflicted
+++ resolved
@@ -16,61 +16,6 @@
 #include "uievent.h"
 
 
-
-<<<<<<< HEAD
-
-//
-// These are various routines that help manipulate the BLRect
-// structure.  Finding corners, moving, query containment
-// scaling, merging, expanding, and the like
-
-namespace waavs {
-    inline double right(const BLRect& r) { return r.x + r.w; }
-    inline double left(const BLRect& r) { return r.x; }
-    inline double top(const BLRect& r) { return r.y; }
-    inline double bottom(const BLRect& r) { return r.y + r.h; }
-    inline BLPoint center(const BLRect& r) { return { r.x + (r.w / 2),r.y + (r.h / 2) }; }
-
-    inline void moveBy(BLRect& r, double dx, double dy) { r.x += dx; r.y += dy; }
-    inline void moveBy(BLRect& r, const BLPoint& dxy) { r.x += dxy.x; r.y += dxy.y; }
-
-
-    inline bool containsRect(const BLRect& a, double x, double y)
-    {
-        return (x >= a.x && x < a.x + a.w && y >= a.y && y < a.y + a.h);
-    }
-
-    inline bool containsRect(const BLRect& a, const BLPoint& pt)
-    {
-        return containsRect(a, pt.x, pt.y);
-    }
-
-    // Expand the size of the rectangle such that the supplied point
-    // is contained within the new rectangle
-    inline BLRect mergeRect(const BLRect& a, const BLPoint& b) {
-        double x0 = min(a.x, b.x);
-        double y0 = min(a.y, b.y);
-        double x1 = max(a.x + a.w, b.x);
-        double y1 = max(a.y + a.h, b.y);
-
-        return BLRect( x0, y0, x1-x0, y1-y0 );
-    }
-    // Expand the size of the rectangle such that the supplied rectangle
-    // is contained within the new rectangle
-    inline BLRect mergeRect(const BLRect& a, const BLRect& b) {
-        double x0 = min(a.x, b.x);
-        double y0 = min(a.y, b.y);
-        double x1 = max(a.x + a.w, b.x + b.w);
-        double y1 = max(a.y + a.h, b.y + b.h);
-        return BLRect( x0, y0, x1-x0, y1-y0 );
-    }
-
-    inline void expandRect(BLRect& a, const BLPoint& b) { a = mergeRect(a, b); }
-    inline void expandRect(BLRect& a, const BLRect& b) { a = mergeRect(a, b); }
-}
-
-=======
->>>>>>> 8809e481
 namespace waavs {
     // Experimental
     struct IPlaceable
